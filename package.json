--- conflicted
+++ resolved
@@ -40,17 +40,11 @@
   "author": "OpenTelemetry Authors",
   "license": "Apache-2.0",
   "devDependencies": {
-<<<<<<< HEAD
-    "@commitlint/cli": "8.3.5",
-    "@commitlint/config-conventional": "8.3.4",
+    "@commitlint/cli": "9.0.1",
+    "@commitlint/config-conventional": "9.0.1",
     "@typescript-eslint/eslint-plugin": "3.3.0",
     "@typescript-eslint/parser": "3.3.0",
-    "eslint": "7.2.0",
-=======
-    "@commitlint/cli": "9.0.1",
-    "@commitlint/config-conventional": "9.0.1",
     "eslint": "7.3.1",
->>>>>>> 48d72579
     "eslint-config-airbnb-base": "14.2.0",
     "eslint-plugin-header": "3.0.0",
     "eslint-plugin-import": "2.21.2",
